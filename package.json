--- conflicted
+++ resolved
@@ -30,47 +30,22 @@
     "@coreui/coreui": "^4.1.2",
     "@coreui/icons": "^2.1.0",
     "@coreui/icons-react": "^2.0.1",
-<<<<<<< HEAD
-    "@coreui/react": "^4.1.1",
-    "@coreui/react-chartjs": "^2.0.3",
-    "@coreui/utils": "^1.3.1",
-    "chart.js": "^3.7.0",
-    "classnames": "^2.3.1",
-    "core-js": "^3.20.2",
-=======
     "@coreui/react": "^4.1.2",
     "@coreui/react-chartjs": "^2.0.3",
     "@coreui/utils": "^1.3.1",
     "chart.js": "^3.7.1",
     "classnames": "^2.3.1",
     "core-js": "^3.21.1",
->>>>>>> 0a9cd7ba
     "prop-types": "^15.8.1",
     "react": "^17.0.2",
     "react-app-polyfill": "^3.0.0",
     "react-dom": "^17.0.2",
     "react-redux": "^7.2.6",
-<<<<<<< HEAD
-    "react-router-dom": "^6.2.1",
-=======
     "react-router-dom": "^6.2.2",
->>>>>>> 0a9cd7ba
     "redux": "4.1.2",
     "simplebar-react": "^2.3.6"
   },
   "devDependencies": {
-<<<<<<< HEAD
-    "@testing-library/jest-dom": "^5.16.1",
-    "@testing-library/react": "^12.1.2",
-    "@testing-library/user-event": "^13.5.0",
-    "auto-changelog": "~2.3.0",
-    "eslint-config-prettier": "^8.3.0",
-    "eslint-plugin-prettier": "^4.0.0",
-    "prettier": "2.5.1",
-    "react-scripts": "5.0.0",
-    "sass": "^1.46.0",
-    "web-vitals": "^2.1.3"
-=======
     "@testing-library/jest-dom": "^5.16.2",
     "@testing-library/react": "^12.1.3",
     "@testing-library/user-event": "^13.5.0",
@@ -81,7 +56,6 @@
     "react-scripts": "5.0.0",
     "sass": "^1.49.9",
     "web-vitals": "^2.1.4"
->>>>>>> 0a9cd7ba
   },
   "engines": {
     "node": ">=10",
