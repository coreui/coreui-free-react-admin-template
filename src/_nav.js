--- conflicted
+++ resolved
@@ -12,8 +12,13 @@
   cilGraph,
   cilHeart,
   cilHistory,
+  cilGlobeAlt,
+  cilGraph,
+  cilHeart,
+  cilHistory,
   cilNotes,
   cilPencil,
+  cilPeople,
   cilPeople,
   cilPuzzle,
   cilSpeedometer,
@@ -22,7 +27,42 @@
 import { CNavGroup, CNavItem, CNavTitle } from '@coreui/react'
 
 const _nav = [
-<<<<<<< HEAD
+    {
+      component: CNavItem,
+      name: 'Dashboard',
+      to: '/dashboard',
+      icon: <CIcon icon={cilGraph} customClassName="nav-icon" />,
+      badge: {
+        color: 'info',
+      },
+    },
+    {
+      component: CNavGroup,
+      name: 'Community',
+      to: '/community',
+      icon: <CIcon icon={cilPeople} customClassName="nav-icon" />,
+      items: [
+        {
+          component: CNavItem,
+          name: 'Friends',
+          to: '/community/friends',
+          icon: <CIcon icon={cilHeart} customClassName="nav-icon" />,
+        },
+        {
+          component: CNavItem,
+          name: 'Explore',
+          to: '/community/explore',
+          icon: <CIcon icon={cilGlobeAlt} customClassName="nav-icon" />,
+        },
+      ],
+    },
+    {
+      component: CNavItem,
+      name: 'History',
+      to: '/history',
+      icon: <CIcon icon={cilHistory} customClassName="nav-icon" />,
+    },
+];
   {
     component: CNavItem,
     name: 'Dashboard',
@@ -58,43 +98,6 @@
     to: '/history',
     icon: <CIcon icon={cilHistory} customClassName="nav-icon" />,
   },
-=======
-    {
-      component: CNavItem,
-      name: 'Dashboard',
-      to: '/dashboard',
-      icon: <CIcon icon={cilGraph} customClassName="nav-icon" />,
-      badge: {
-        color: 'info',
-      },
-    },
-    {
-      component: CNavGroup,
-      name: 'Community',
-      to: '/community',
-      icon: <CIcon icon={cilPeople} customClassName="nav-icon" />,
-      items: [
-        {
-          component: CNavItem,
-          name: 'Friends',
-          to: '/community/friends',
-          icon: <CIcon icon={cilHeart} customClassName="nav-icon" />,
-        },
-        {
-          component: CNavItem,
-          name: 'Explore',
-          to: '/community/explore',
-          icon: <CIcon icon={cilGlobeAlt} customClassName="nav-icon" />,
-        },
-      ],
-    },
-    {
-      component: CNavItem,
-      name: 'History',
-      to: '/history',
-      icon: <CIcon icon={cilHistory} customClassName="nav-icon" />,
-    },
->>>>>>> 39db429f
 ];
 
 export default _nav