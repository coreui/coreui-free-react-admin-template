--- conflicted
+++ resolved
@@ -19,12 +19,6 @@
       text: 'NEW',
     },
   },
-<<<<<<< HEAD
-  {
-    component: CNavTitle,
-    name: 'Options',
-  },
-=======
   // {
   //   component: CNavTitle,
   //   name: 'Theme',
@@ -45,7 +39,6 @@
   //   component: CNavTitle,
   //   name: 'Options',
   // },
->>>>>>> e0adca73
   {
     component: CNavGroup,
 
