--- conflicted
+++ resolved
@@ -25,9 +25,7 @@
   },
   {
     component: CNavGroup,
-<<<<<<< HEAD
-    name: 'Users',
-=======
+
     name: 'Assets',
     to: '/assets',
     icon: <CIcon icon={cilPuzzle} customClassName="nav-icon" />,
@@ -42,7 +40,6 @@
   {
     component: CNavGroup,
     name: 'User',
->>>>>>> f9cfba3f
     to: '/user',
     icon: <CIcon icon={cilPuzzle} customClassName="nav-icon" />,
     items: [
