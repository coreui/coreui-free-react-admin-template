--- conflicted
+++ resolved
@@ -500,11 +500,7 @@
                 <div className="text-value">9.823</div>
                 <div>Members online</div>
               </CardBody>
-<<<<<<< HEAD
               <div className="chart-wrapper mx-3" style={{ height: '70px' }}>
-=======
-              <div className="chart-wrapper mt-3 mx-3" style={{ height: '70px' }}>
->>>>>>> f2fd4a44
                 <Line data={cardChartData2} options={cardChartOpts2} height={70} />
               </div>
             </Card>
@@ -528,11 +524,7 @@
                 <div className="text-value">9.823</div>
                 <div>Members online</div>
               </CardBody>
-<<<<<<< HEAD
               <div className="chart-wrapper mx-3" style={{ height: '70px' }}>
-=======
-              <div className="chart-wrapper mt-3 mx-3" style={{ height: '70px' }}>
->>>>>>> f2fd4a44
                 <Line data={cardChartData1} options={cardChartOpts1} height={70} />
               </div>
             </Card>
@@ -556,11 +548,7 @@
                 <div className="text-value">9.823</div>
                 <div>Members online</div>
               </CardBody>
-<<<<<<< HEAD
               <div className="chart-wrapper" style={{ height: '70px' }}>
-=======
-              <div className="chart-wrapper px-0 mt-3" style={{ height: '70px' }}>
->>>>>>> f2fd4a44
                 <Line data={cardChartData3} options={cardChartOpts3} height={70} />
               </div>
             </Card>
@@ -584,11 +572,7 @@
                 <div className="text-value">9.823</div>
                 <div>Members online</div>
               </CardBody>
-<<<<<<< HEAD
               <div className="chart-wrapper mx-3" style={{ height: '70px' }}>
-=======
-              <div className="chart-wrapper mt-3 mx-3" style={{ height: '70px' }}>
->>>>>>> f2fd4a44
                 <Bar data={cardChartData4} options={cardChartOpts4} height={70} />
               </div>
             </Card>
