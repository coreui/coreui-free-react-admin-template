--- conflicted
+++ resolved
@@ -4,8 +4,7 @@
 import { DndProvider } from 'react-dnd'
 import { HTML5Backend } from 'react-dnd-html5-backend'
 import './createstore.css'
-<<<<<<< HEAD
-=======
+
 import { ItemTypes } from '../../../utils/items/items.js'
 import {
     CContainer,
@@ -22,11 +21,11 @@
     CLink
   } from  '@coreui/react'
   import CIcon from '@coreui/icons-react'
->>>>>>> e094b516
+
 
 let storeList = [...StoreList]
 
-<<<<<<< HEAD
+
 const CreateStore = () => {
     const [storeList, setStoreList] = useState(storeList);
 
@@ -39,7 +38,7 @@
 
 
 export default CreateStore
-=======
+
 
 const StoreContainer = () => {
     const [{ isDragging }, drag] = useDrag({
@@ -107,4 +106,3 @@
 
 }
 export default StoreContainer
->>>>>>> e094b516
